--- conflicted
+++ resolved
@@ -316,10 +316,6 @@
         metadata["ProductMetadata"]["QAPercentCloudCover"] = percent_cloud
 
         GEOS5FP_connection = GEOS5FP(
-<<<<<<< HEAD
-=======
-            # working_directory=working_directory,
->>>>>>> a793c2d3
             download_directory=GEOS5FP_directory
         )
 
