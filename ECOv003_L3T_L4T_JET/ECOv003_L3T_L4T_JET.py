--- conflicted
+++ resolved
@@ -51,8 +51,6 @@
 from .generate_L3T_L4T_JET_runconfig import generate_L3T_L4T_JET_runconfig
 from .L3TL4TJETConfig import L3TL4TJETConfig
 
-<<<<<<< HEAD
-=======
 from .NDVI_to_FVC import NDVI_to_FVC
 
 from .downscale_air_temperature import downscale_air_temperature
@@ -67,7 +65,6 @@
 from .write_L4T_ESI import write_L4T_ESI
 from .write_L4T_WUE import write_L4T_WUE
 
->>>>>>> 7e3fa3bd
 class LPDAACServerUnreachable(Exception):
     pass
 
@@ -902,54 +899,7 @@
             metadata=metadata
         )
 
-<<<<<<< HEAD
-        # GPP from BESS is micro-mole per square meter per second [umol m-2 s-1]
-        # transpiration from PT-JPL-SM is watts per square meter per second
-        # we need to convert micro-moles to grams and watts to kilograms
-        # GPP in grams per square meter per second
-        GPP_inst_g_m2_s = GPP / 1000000 * 12.011
-        # transpiration in kilograms per square meter per second
-        ETt_inst_kg_m2_s = LE_canopy_PTJPLSM / LATENT_VAPORIZATION_JOULES_PER_KILOGRAM
-        # divide grams of carbon by kilograms of water
-        # watts per square meter per second factor out on both sides
-        # WUE = rt.where((GPP_inst_g_m2_s == 0) | (ETt_inst_kg_m2_s < 1), 0, GPP / LEt_PTJPLSM)
-        WUE = GPP_inst_g_m2_s / ETt_inst_kg_m2_s
-        WUE = rt.where(np.isinf(WUE), np.nan, WUE)
-        WUE = rt.clip(WUE, 0, 10)
-        WUE = WUE.mask(~water_mask)
-
-        L4T_WUE_granule.add_layer("WUE", WUE.astype(np.float32), cmap=GPP_COLORMAP)
-        L4T_WUE_granule.add_layer("GPP", GPP.astype(np.float32), cmap=GPP_COLORMAP)
-        L4T_WUE_granule.add_layer("water", water_mask.astype(np.uint8), cmap=WATER_COLORMAP)
-        L4T_WUE_granule.add_layer("cloud", cloud.astype(np.uint8), cmap=CLOUD_COLORMAP)
-
-        percent_good_quality = 100 * (1 - np.count_nonzero(np.isnan(WUE)) / WUE.size)
-        metadata["ProductMetadata"]["QAPercentGoodQuality"] = percent_good_quality
-        metadata["StandardMetadata"]["LocalGranuleID"] = basename(L4T_WUE_zip_filename)
-
-        short_name = L4T_WUE_SHORT_NAME
-        logger.info(f"L4T WUE short name: {cl.name(short_name)}")
-        metadata["StandardMetadata"]["ShortName"] = short_name
-
-        long_name = L4T_WUE_LONG_NAME
-        logger.info(f"L4T WUE long name: {cl.name(long_name)}")
-        metadata["StandardMetadata"]["LongName"] = long_name
-
-        metadata["StandardMetadata"]["SISName"] = "Level 3/4 JET Product Specification Document"
-        metadata["StandardMetadata"]["ProcessingLevelDescription"] = "Level 4 Tiled Water Use Efficiency"
-
-        L4T_WUE_granule.write_metadata(metadata)
-        logger.info(f"writing L4T WUE product zip: {cl.file(L4T_WUE_zip_filename)}")
-        L4T_WUE_granule.write_zip(L4T_WUE_zip_filename)
-        logger.info(f"writing L4T WUE browse image: {cl.file(L4T_WUE_browse_filename)}")
-        L4T_WUE_granule.write_browse_image(PNG_filename=L4T_WUE_browse_filename, cmap=GPP_COLORMAP)
-        logger.info(f"removing L4T WUE tile granule directory: {cl.dir(L4T_WUE_directory)}")
-        shutil.rmtree(L4T_WUE_directory)
-
-        logger.info(f"finished L3T L4T JET run in {cl.time(timer.tocvalue())} seconds")
-=======
         logger.info(f"finished L3T L4T JET run in {cl.time(timer)} seconds")
->>>>>>> 7e3fa3bd
 
     except (BlankOutput, BlankOutputError) as exception:
         logger.exception(exception)
