[build-system]
requires = ["setuptools>=60", "setuptools-scm>=8.0", "wheel"]
build-backend = "setuptools.build_meta"

[project]
name = "ECOv003-L3T-L4T-JET"
version = "1.11.0"
description = "ECOSTRESS Collection 3 JPL Evapotranspiration (JET) Product Generating Executable (PGE)"
readme = "README.md"
authors = [
    { name = "Gregory H. Halverson", email = "gregory.h.halverson@jpl.nasa.gov" },
]
classifiers = [
    "Programming Language :: Python :: 3",
    "Operating System :: OS Independent",
]
dependencies = [
<<<<<<< HEAD
    "AquaSEBS",
    "BESS-JPL~=1.19.0",
    "check-distribution~=1.0.1",
=======
    "AquaSEBS~=1.1.0",
    "BESS-JPL~=1.20.0",
    "check-distribution~=1.1.0",
>>>>>>> cbaae64d
    "colored-logging~=1.0.1",
    "ECOv002-granules~=1.2.1",
    "ECOv003-exit-codes~=1.1.0",
    "ECOv003-granules~=1.10.0",
    "FLiESANN~=2.1.0",
    "FLiESLUT~=1.0.3",
    "GEOS5FP~=1.3.0",
    "koppengeiger~=1.1.0",
    "MCD12C1-2019-v006~=1.0.1",
    "NASADEM~=1.4.0",
    "numpy",
    "pandas",
    "PM-JPL~=1.7.0",
    "PTJPLSM~=1.9.0",
    "python-dateutil",
    "pytictoc",
    "rasters~=1.14.0",
    "rasterio",
    "scikit-learn",
    "STIC-JPL~=1.4.0",
    "untangle",
    "verma-net-radiation~=1.8.0"
]

requires-python = ">=3.10"

[project.optional-dependencies]
dev = [
    "build",
    "pytest>=6.0",
    "pytest-cov",
    "jupyter",
    "pytest",
    "twine"
]

[tool.setuptools.package-data]
ECOv002_L3T_L4T_JET = ["*.txt"]

[project.urls]
"Homepage" = "https://github.com/ECOSTRESS-Collection-2/ECOv003-L3T-L4T-JET"

[tool.setuptools.packages.find]
exclude = ["notebooks*", "examples*", "debugging*", "performance*"]

[project.scripts]
ECOv003-L3T-L4T-JET = "ECOv003_L3T_L4T_JET.ECOv003_L3T_L4T_JET:main"<|MERGE_RESOLUTION|>--- conflicted
+++ resolved
@@ -15,15 +15,9 @@
     "Operating System :: OS Independent",
 ]
 dependencies = [
-<<<<<<< HEAD
-    "AquaSEBS",
-    "BESS-JPL~=1.19.0",
-    "check-distribution~=1.0.1",
-=======
     "AquaSEBS~=1.1.0",
     "BESS-JPL~=1.20.0",
     "check-distribution~=1.1.0",
->>>>>>> cbaae64d
     "colored-logging~=1.0.1",
     "ECOv002-granules~=1.2.1",
     "ECOv003-exit-codes~=1.1.0",
